--- conflicted
+++ resolved
@@ -9,12 +9,9 @@
 [dependencies]
 async-trait = "0.1.0"
 bytes = "0.5"
-<<<<<<< HEAD
 
 coap = "0.9"
 coap-lite = "0.3.5"
-=======
->>>>>>> dca55f56
 either = '*'
 anyhow = "1.0.38"
 futures = "0.3.1"
